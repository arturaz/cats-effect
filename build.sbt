--- conflicted
+++ resolved
@@ -604,9 +604,6 @@
       // introduced by #3324, which specialized CallbackStack for JS
       // internal API change
       ProblemFilters.exclude[DirectMissingMethodProblem](
-<<<<<<< HEAD
-        "cats.effect.CallbackStack.clearCurrent")
-=======
         "cats.effect.CallbackStack.clearCurrent"),
       // #3393, ContState is a private class:
       ProblemFilters.exclude[MissingTypesProblem]("cats.effect.ContState"),
@@ -622,7 +619,6 @@
       ProblemFilters.exclude[DirectMissingMethodProblem](
         "cats.effect.IOFiberConstants.ContStateResult"),
       ProblemFilters.exclude[ReversedMissingMethodProblem]("cats.effect.IOLocal.scope")
->>>>>>> 11f60393
     ) ++ {
       if (tlIsScala3.value) {
         // Scala 3 specific exclusions
