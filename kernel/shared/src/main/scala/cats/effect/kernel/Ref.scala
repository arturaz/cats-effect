--- conflicted
+++ resolved
@@ -438,25 +438,9 @@
     }
 
     override val access: F[(B, B => F[Boolean])] =
-<<<<<<< HEAD
-      F.flatMap(underlying.get) { snapshotA =>
-        val snapshotB = lensGet(snapshotA)
-        val setter = F.delay { (b: B) =>
-          {
-            F.map(underlying.tryModify { a =>
-              if (lensGet(a) eq snapshotB)
-                (lensSet(a)(b), true)
-              else
-                (a, false)
-            })(_.getOrElse(false))
-          }
-        }
-        setter.tupleLeft(snapshotB)
-=======
       F.map(underlying.access) {
         case (a, update) =>
           (lensGet(a), b => update(lensSet(a)(b)))
->>>>>>> 57899cbf
       }
 
     private def lensModify(s: A)(f: B => B): A = lensSet(s)(f(lensGet(s)))
