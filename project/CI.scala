/*
 * Copyright 2020-2022 Typelevel
 *
 * Licensed under the Apache License, Version 2.0 (the "License");
 * you may not use this file except in compliance with the License.
 * You may obtain a copy of the License at
 *
 *     http://www.apache.org/licenses/LICENSE-2.0
 *
 * Unless required by applicable law or agreed to in writing, software
 * distributed under the License is distributed on an "AS IS" BASIS,
 * WITHOUT WARRANTIES OR CONDITIONS OF ANY KIND, either express or implied.
 * See the License for the specific language governing permissions and
 * limitations under the License.
 */

sealed abstract class CI(
    val command: String,
    rootProject: String,
    jsEnv: Option[JSEnv],
    testCommands: List[String],
    mimaReport: Boolean,
    suffixCommands: List[String]) {

  override val toString: String = {
    val commands =
      (List(
        s"project $rootProject",
        jsEnv.fold("")(env => s"set Global / useJSEnv := JSEnv.$env"),
        "headerCheck",
        "scalafmtSbtCheck",
        "scalafmtCheck",
        "javafmtCheck",
        "clean"
      ) ++ testCommands ++ List(
        jsEnv.fold("")(_ => s"set Global / useJSEnv := JSEnv.NodeJS"),
        if (mimaReport) "mimaReportBinaryIssues" else ""
      )).filter(_.nonEmpty) ++ suffixCommands

    commands.mkString("; ", "; ", "")
  }
}

object CI {
  case object JVM
      extends CI(
        command = "ciJVM",
        rootProject = "rootJVM",
        jsEnv = None,
        testCommands = List("test"),
        mimaReport = true,
        suffixCommands = List("root/unidoc", "exampleJVM/compile"))

  case object JS
      extends CI(
        command = "ciJS",
        rootProject = "rootJS",
        jsEnv = Some(JSEnv.NodeJS),
        testCommands = List(
          "test",
          "set Global / testJSIOApp := true",
          "testsJVM/testOnly *.IOAppSpec",
          "set Global / testJSIOApp := false"),
        mimaReport = true,
        suffixCommands = List("exampleJS/compile"))

  case object Firefox
      extends CI(
        command = "ciFirefox",
        rootProject = "rootJS",
        jsEnv = Some(JSEnv.Firefox),
        testCommands = List(
          "testOnly *tracing*",
<<<<<<< HEAD
          "testOnly *.RandomSpec",
          "testOnly *.SecureRandomSpec",
          "testOnly *.ConsoleJSSpec"),
=======
          "testOnly *.ConsoleJSSpec",
          "testOnly *.RandomSpec",
          "testOnly *.SchedulerSpec"
        ),
>>>>>>> 0a6bae21
        mimaReport = false,
        suffixCommands = List())

  case object Chrome
      extends CI(
        command = "ciChrome",
        rootProject = "rootJS",
        jsEnv = Some(JSEnv.Chrome),
        testCommands = List(
          "testOnly *tracing*",
<<<<<<< HEAD
          "testOnly *.RandomSpec",
          "testOnly *.SecureRandomSpec",
          "testOnly *.ConsoleJSSpec"),
=======
          "testOnly *.ConsoleJSSpec",
          "testOnly *.RandomSpec",
          "testOnly *.SchedulerSpec"
        ),
>>>>>>> 0a6bae21
        mimaReport = false,
        suffixCommands = List())

  val AllJSCIs: List[CI] = List(JS, Firefox, Chrome)
  val AllCIs: List[CI] = JVM :: AllJSCIs
}<|MERGE_RESOLUTION|>--- conflicted
+++ resolved
@@ -71,16 +71,11 @@
         jsEnv = Some(JSEnv.Firefox),
         testCommands = List(
           "testOnly *tracing*",
-<<<<<<< HEAD
-          "testOnly *.RandomSpec",
-          "testOnly *.SecureRandomSpec",
-          "testOnly *.ConsoleJSSpec"),
-=======
           "testOnly *.ConsoleJSSpec",
           "testOnly *.RandomSpec",
-          "testOnly *.SchedulerSpec"
+          "testOnly *.SchedulerSpec",
+          "testOnly *.SecureRandomSpec"
         ),
->>>>>>> 0a6bae21
         mimaReport = false,
         suffixCommands = List())
 
@@ -91,16 +86,12 @@
         jsEnv = Some(JSEnv.Chrome),
         testCommands = List(
           "testOnly *tracing*",
-<<<<<<< HEAD
-          "testOnly *.RandomSpec",
-          "testOnly *.SecureRandomSpec",
-          "testOnly *.ConsoleJSSpec"),
-=======
+          "testOnly *tracing*",
           "testOnly *.ConsoleJSSpec",
           "testOnly *.RandomSpec",
-          "testOnly *.SchedulerSpec"
+          "testOnly *.SchedulerSpec",
+          "testOnly *.SecureRandomSpec"
         ),
->>>>>>> 0a6bae21
         mimaReport = false,
         suffixCommands = List())
 
