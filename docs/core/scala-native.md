--- conflicted
+++ resolved
@@ -22,11 +22,7 @@
   .enablePlugins(ScalaNativePlugin)
   .settings(
     name                := "cats-effect-3-hello-world",
-<<<<<<< HEAD
-    libraryDependencies += "org.typelevel" %%% "cats-effect" % "3.4.11",
-=======
     libraryDependencies += "org.typelevel" %%% "cats-effect" % "3.5.0",
->>>>>>> 6114c8cb
     Compile / mainClass := Some("com.example.Main")
  )
 
