--- conflicted
+++ resolved
@@ -29,31 +29,17 @@
 import java.util.concurrent.atomic.{AtomicBoolean, AtomicReference}
 
 /**
-<<<<<<< HEAD
  * A fiber-based supervisor utility for evaluating effects across an impure boundary. This is
  * useful when working with reactive interfaces that produce potentially many values (as opposed
- * to one), and for each value, some effect in `F` must be performed (like inserting it into a
- * queue).
-=======
- * A fiber-based supervisor utility for evaluating effects across an impure
- * boundary. This is useful when working with reactive interfaces that produce
- * potentially many values (as opposed to one), and for each value, some effect
- * in `F` must be performed (like inserting each value into a queue).
->>>>>>> b13facfe
+ * to one), and for each value, some effect in `F` must be performed (like inserting each value
+ * into a queue).
  *
  * [[Dispatcher]] is a kind of [[Supervisor]] and accordingly follows the same scoping and
  * lifecycle rules with respect to submitted effects.
  *
-<<<<<<< HEAD
  * Performance note: all clients of a single [[Dispatcher]] instance will contend with each
  * other when submitting effects. However, [[Dispatcher]] instances are cheap to create and have
- * minimal overhead (a single fiber), so they can be allocated on-demand if necessary.
-=======
- * Performance note: all clients of a single [[Dispatcher]] instance will
- * contend with each other when submitting effects. However, [[Dispatcher]]
- * instances are cheap to create and have minimal overhead,
- * so they can be allocated on-demand if necessary.
->>>>>>> b13facfe
+ * minimal overhead, so they can be allocated on-demand if necessary.
  *
  * Notably, [[Dispatcher]] replaces Effect and ConcurrentEffect from Cats Effect 2 while only
  * requiring an [[cats.effect.kernel.Async]] constraint.
