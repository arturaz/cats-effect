jvm_highcore_task:
  only_if: $CIRRUS_TAG != '' || $CIRRUS_PR != ''
  required_pr_labels: Cirrus JVM
  container:
    image: sbtscala/scala-sbt:eclipse-temurin-jammy-17.0.5_8_1.9.0_3.3.0
    cpu: 8
    memory: 16G
  matrix:
    - name: JVM high-core-count 2.13
<<<<<<< HEAD
      script: sbt '++ 2.13' testsJVM/test
=======
      script: sbt '++ 2.13' testsJVM/test ioAppTestsJVM/test
    - name: JVM high-core-count 3
      script: sbt '++ 3' testsJVM/test ioAppTestsJVM/test
>>>>>>> ecf93db2

jvm_arm_highcore_task:
  only_if: $CIRRUS_TAG != '' || $CIRRUS_PR != ''
  required_pr_labels: Cirrus JVM
  arm_container:
    image: sbtscala/scala-sbt:eclipse-temurin-jammy-17.0.5_8_1.9.0_3.3.0
    cpu: 4
    memory: 8G
  matrix:
    - name: JVM ARM high-core-count 2.13
      script: sbt '++ 2.13' testsJVM/test ioAppTestsJVM/test
    - name: JVM ARM high-core-count 3
      script: sbt '++ 3' testsJVM/test ioAppTestsJVM/test

native_arm_task:
  only_if: $CIRRUS_TAG != '' || $CIRRUS_PR != ''
  required_pr_labels: Cirrus Native
  arm_container:
    dockerfile: .cirrus/Dockerfile
    cpu: 2
    memory: 8G
  matrix:
    - name: Native ARM 3
      script: sbt '++ 3' testsNative/test ioAppTestsNative/test<|MERGE_RESOLUTION|>--- conflicted
+++ resolved
@@ -7,13 +7,9 @@
     memory: 16G
   matrix:
     - name: JVM high-core-count 2.13
-<<<<<<< HEAD
-      script: sbt '++ 2.13' testsJVM/test
-=======
       script: sbt '++ 2.13' testsJVM/test ioAppTestsJVM/test
     - name: JVM high-core-count 3
       script: sbt '++ 3' testsJVM/test ioAppTestsJVM/test
->>>>>>> ecf93db2
 
 jvm_arm_highcore_task:
   only_if: $CIRRUS_TAG != '' || $CIRRUS_PR != ''
