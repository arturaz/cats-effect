--- conflicted
+++ resolved
@@ -9,20 +9,6 @@
     - name: JVM high-core-count 3
       script: sbt '++ 3' testsJVM/test
 
-<<<<<<< HEAD
-# jvm_arm_highcore_task:
-#   arm_container:
-#     image: sbtscala/scala-sbt:eclipse-temurin-jammy-17.0.5_8_1.9.0_3.3.0
-#     cpu: 4
-#     memory: 8G
-#   matrix:
-#     - name: JVM ARM high-core-count 2.12
-#       script: sbt '++ 2.12' testsJVM/test
-#     - name: JVM ARM high-core-count 2.13
-#       script: sbt '++ 2.13' testsJVM/test
-#     - name: JVM ARM high-core-count 3
-#       script: sbt '++ 3' testsJVM/test
-=======
 jvm_arm_highcore_task:
   arm_container:
     image: sbtscala/scala-sbt:eclipse-temurin-jammy-17.0.5_8_1.9.0_3.3.0
@@ -33,23 +19,11 @@
       script: sbt '++ 2.13' testsJVM/test
     - name: JVM ARM high-core-count 3
       script: sbt '++ 3' testsJVM/test
->>>>>>> b4021d94
 
 jvm_macos_highcore_task:
   macos_instance:
     image: ghcr.io/cirruslabs/macos-ventura-base:latest
   matrix:
-<<<<<<< HEAD
-    - name: JVM Apple Silicon high-core-count 2.12
-      script: 
-        - brew install sbt
-        - sbt '++ 2.12' testsJVM/test
-    - name: JVM Apple Silicon high-core-count 2.13
-      script:
-        - brew install sbt
-        - sbt '++ 2.13' testsJVM/test
-=======
->>>>>>> b4021d94
     - name: JVM Apple Silicon high-core-count 3
       script:
         - brew install sbt
