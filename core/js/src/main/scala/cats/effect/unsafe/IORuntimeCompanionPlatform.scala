--- conflicted
+++ resolved
@@ -21,11 +21,7 @@
 import scala.scalajs.concurrent.JSExecutionContext
 import scala.scalajs.js.timers
 
-<<<<<<< HEAD
-abstract private[unsafe] class IORuntimeCompanionPlatform { self: IORuntime.type =>
-=======
 private[unsafe] abstract class IORuntimeCompanionPlatform { self: IORuntime.type =>
->>>>>>> cade5446
   def defaultComputeExecutionContext: ExecutionContext = JSExecutionContext.queue
   def defaultScheduler: Scheduler =
     new Scheduler {
