--- conflicted
+++ resolved
@@ -1572,9 +1572,8 @@
   @static private[IOFiber] val OutcomeCanceled = Outcome.Canceled()
   @static private[effect] val RightUnit = Right(())
 
-<<<<<<< HEAD
-  private[this] val threadLocal = new ThreadLocal[IOFiber[_]]
-  def currentIOFiber(): IOFiber[_] = {
+  @static private[this] val threadLocal = new ThreadLocal[IOFiber[_]]
+  @static def currentIOFiber(): IOFiber[_] = {
     val thread = Thread.currentThread()
     if (thread.isInstanceOf[WorkerThread[_]])
       thread.asInstanceOf[WorkerThread[_]].currentIOFiber
@@ -1582,7 +1581,7 @@
       threadLocal.get()
   }
 
-  private def setCurrentIOFiber(f: IOFiber[_]): Unit = {
+  @static private def setCurrentIOFiber(f: IOFiber[_]): Unit = {
     val thread = Thread.currentThread()
     if (thread.isInstanceOf[WorkerThread[_]])
       thread.asInstanceOf[WorkerThread[_]].currentIOFiber = f
@@ -1590,10 +1589,7 @@
       threadLocal.set(f)
   }
 
-  def onFatalFailure(t: Throwable): Nothing = {
-=======
   @static def onFatalFailure(t: Throwable): Nothing = {
->>>>>>> 391f1e1e
     val interrupted = Thread.interrupted()
 
     if (IORuntime.globalFatalFailureHandled.compareAndSet(false, true)) {
