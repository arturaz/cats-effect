--- conflicted
+++ resolved
@@ -919,13 +919,8 @@
    * Newtype encoding for an `IO` datatype that has a `cats.Applicative` capable of doing
    * parallel processing in `ap` and `map2`, needed for implementing `cats.Parallel`.
    *
-<<<<<<< HEAD
    * For converting back and forth you can use either the `Parallel[IO]` instance or the methods
    * `cats.effect.kernel.Par.ParallelF.apply` for wrapping any `IO` value and
-=======
-   * For converting back and forth you can use either the `Parallel[IO]` instance or
-   * the methods `cats.effect.kernel.Par.ParallelF.apply` for wrapping any `IO` value and
->>>>>>> 37e4c72e
    * `cats.effect.kernel.Par.ParallelF.value` for unwrapping it.
    *
    * The encoding is based on the "newtypes" project by Alexander Konovalov, chosen because it's
