--- conflicted
+++ resolved
@@ -18,12 +18,7 @@
 package effect
 
 import simulacrum._
-<<<<<<< HEAD
-import cats.syntax.all._
-import cats.data.{EitherT, IndexedStateT, OptionT, StateT, WriterT}
-=======
 import cats.data._
->>>>>>> fcc40f83
 import cats.effect.internals.{AndThen, NonFatal}
 import cats.syntax.all._
 
@@ -235,7 +230,7 @@
         F.bracket(acquire.run(startS)) { case (s, a) =>
           use(a).run(s)
         } { case ((s, a), br) =>
-          release(a, br).run(s).map(_ => ())
+          release(a, br).run(s).void
         }
       }
     }
@@ -300,7 +295,7 @@
   private[effect] trait KleisliSync[F[_], R] extends Sync[Kleisli[F, R, ?]] {
     protected implicit def F: Sync[F]
 
-    def pure[A](x: A): Kleisli[F, R, A] = 
+    def pure[A](x: A): Kleisli[F, R, A] =
       Kleisli.pure(x)
 
     def handleErrorWith[A](fa: Kleisli[F, R, A])(f: Throwable => Kleisli[F, R, A]): Kleisli[F, R, A] =
@@ -317,5 +312,15 @@
 
     def suspend[A](thunk: => Kleisli[F, R, A]): Kleisli[F, R, A] =
       Kleisli(r => F.suspend(thunk.run(r)))
+
+    def bracket[A, B](acquire: Kleisli[F, R, A])
+                     (use: A => Kleisli[F, R, B])
+                     (release: (A, BracketResult[Throwable]) => Kleisli[F, R, Unit]): Kleisli[F, R, B] = {
+      Kleisli { r =>
+        F.bracket(acquire.run(r))(a => use(a).run(r)) { (a, br) =>
+          release(a, br).run(r)
+        }
+      }
+    }
   }
 }