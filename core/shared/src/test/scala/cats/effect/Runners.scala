--- conflicted
+++ resolved
@@ -89,13 +89,7 @@
     val genTU = Gen.oneOf(NANOSECONDS, MICROSECONDS, MILLISECONDS, SECONDS, MINUTES, HOURS)
 
     Arbitrary {
-<<<<<<< HEAD
-      genTU.flatMap { u =>
-        Gen.choose[Long](0L, 48L).map(FiniteDuration(_, u))
-      }
-=======
       genTU flatMap { u => Gen.choose[Long](0L, 48L).map(FiniteDuration(_, u)) }
->>>>>>> cade5446
     }
   }
 
@@ -115,13 +109,7 @@
     Eq.fromUniversalEquals[ExecutionContext]
 
   implicit def ordIOFD(implicit ticker: Ticker): Order[IO[FiniteDuration]] =
-<<<<<<< HEAD
-    Order by { ioa =>
-      unsafeRun(ioa).fold(None, _ => None, fa => fa)
-    }
-=======
     Order by { ioa => unsafeRun(ioa).fold(None, _ => None, fa => fa) }
->>>>>>> cade5446
 
   implicit def eqIOA[A: Eq](implicit ticker: Ticker): Eq[IO[A]] =
     /*Eq instance { (left: IO[A], right: IO[A]) =>
@@ -153,17 +141,10 @@
   def nonTerminate(implicit ticker: Ticker): Matcher[IO[Unit]] =
     tickTo[Unit](Outcome.Completed(None))
 
-<<<<<<< HEAD
-  def tickTo[A: Eq: Show](expected: Outcome[Option, Throwable, A])(implicit ticker: Ticker): Matcher[IO[A]] = {
-    (ioa: IO[A]) =>
-      val oc = unsafeRun(ioa)
-      (oc.eqv(expected), s"${oc.show} !== ${expected.show}")
-=======
   def tickTo[A: Eq: Show](expected: Outcome[Option, Throwable, A])(
       implicit ticker: Ticker): Matcher[IO[A]] = { (ioa: IO[A]) =>
     val oc = unsafeRun(ioa)
     (oc eqv expected, s"${oc.show} !== ${expected.show}")
->>>>>>> cade5446
   }
 
   def unsafeRun[A](ioa: IO[A])(implicit ticker: Ticker): Outcome[Option, Throwable, A] =
@@ -171,7 +152,7 @@
       var results: Outcome[Option, Throwable, A] = Outcome.Completed(None)
 
       ioa.unsafeRunAsync {
-        case Left(t)  => results = Outcome.Errored(t)
+        case Left(t) => results = Outcome.Errored(t)
         case Right(a) => results = Outcome.Completed(Some(a))
       }(unsafe.IORuntime(ticker.ctx, scheduler, () => ()))
 
@@ -209,11 +190,7 @@
     val r = runtime()
     implicit val ec = r.compute
 
-<<<<<<< HEAD
-    val cancel = r.scheduler.sleep(duration, () => p.tryFailure(new TimeoutException))
-=======
     val cancel = r.scheduler.sleep(duration, { () => p.tryFailure(new TimeoutException) })
->>>>>>> cade5446
 
     f.onComplete { result =>
       p.tryComplete(result)
