--- conflicted
+++ resolved
@@ -52,13 +52,9 @@
     private[this] val external: ScalQueue[AnyRef],
     // A worker-thread-local weak bag for tracking suspended fibers.
     private[this] var fiberBag: WeakBag[Runnable],
-<<<<<<< HEAD
     private[this] var sleepers: TimerHeap,
-=======
-    private[this] var sleepers: TimerSkipList,
     private[this] val system: PollingSystem.WithPoller[P],
     private[this] var _poller: P,
->>>>>>> e99a1c35
     // Reference to the `WorkStealingThreadPool` in which this thread operates.
     pool: WorkStealingThreadPool[P])
     extends Thread
@@ -305,11 +301,7 @@
     val self = this
     random = ThreadLocalRandom.current()
     val rnd = random
-<<<<<<< HEAD
-=======
-    val RightUnit = IOFiber.RightUnit
     val reportFailure = pool.reportFailure(_)
->>>>>>> e99a1c35
 
     /*
      * A counter (modulo `ExternalQueueTicks`) which represents the
@@ -573,13 +565,10 @@
             }
           }
 
-<<<<<<< HEAD
           // Clean up any externally canceled timers
           sleepers.packIfNeeded()
-=======
           // give the polling system a chance to discover events
           system.poll(_poller, 0, reportFailure)
->>>>>>> e99a1c35
 
           // Obtain a fiber or batch of fibers from the external queue.
           val element = external.poll(rnd)
