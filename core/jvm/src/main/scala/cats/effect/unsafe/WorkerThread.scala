/*
 * Copyright 2020-2021 Typelevel
 *
 * Licensed under the Apache License, Version 2.0 (the "License");
 * you may not use this file except in compliance with the License.
 * You may obtain a copy of the License at
 *
 *     http://www.apache.org/licenses/LICENSE-2.0
 *
 * Unless required by applicable law or agreed to in writing, software
 * distributed under the License is distributed on an "AS IS" BASIS,
 * WITHOUT WARRANTIES OR CONDITIONS OF ANY KIND, either express or implied.
 * See the License for the specific language governing permissions and
 * limitations under the License.
 */

package cats.effect
package unsafe

import scala.annotation.switch
import scala.concurrent.{BlockContext, CanAwait}

import java.util.concurrent.ThreadLocalRandom
import java.util.concurrent.atomic.{AtomicBoolean, AtomicInteger}
import java.util.concurrent.locks.LockSupport

/**
 * Implementation of the worker thread at the heart of the
 * [[WorkStealingThreadPool]].
 *
 * Each worker thread is assigned exclusive write access to a single
 * [[LocalQueue]] instance of [[IOFiber]] references which other worker threads
 * can steal when they run out of work in their local queue.
 *
 * The existence of multiple work queues dramatically reduces contention in a
 * highly parallel system when compared to a fixed size thread pool whose worker
 * threads all draw tasks from a single global work queue.
 */
private final class WorkerThread(
    // Index assigned by the `WorkStealingThreadPool` for identification purposes.
    private[unsafe] val index: Int,
    // Thread prefix string used for naming new instances of `WorkerThread` and `HelperThread`.
    private[this] val threadPrefix: String,
    // Instance to a global counter used when naming new instances of `HelperThread`.
    private[this] val blockingThreadCounter: AtomicInteger,
    // Local queue instance with exclusive write access.
    private[this] val queue: LocalQueue,
    // The state of the `WorkerThread` (parked/unparked).
    private[this] val parked: AtomicBoolean,
    private[this] val batched: ScalQueue[Array[IOFiber[_]]],
    // Overflow queue used by the local queue for offloading excess fibers, as well as
    // for drawing fibers when the local queue is exhausted.
    private[this] val overflow: ScalQueue[IOFiber[_]],
    // Reference to the `WorkStealingThreadPool` in which this thread operates.
    private[this] val pool: WorkStealingThreadPool)
    extends Thread
    with BlockContext {

  import WorkStealingThreadPoolConstants._

  /**
   * Uncontented source of randomness. By default, `java.util.Random` is thread
   * safe, which is a feature we do not need in this class, as the source of
   * randomness is completely isolated to each instance of `WorkerThread`. The
   * instance is obtained only once at the beginning of this method, to avoid
   * the cost of the `ThreadLocal` mechanism at runtime.
   */
  private[this] var random: ThreadLocalRandom = _

  /**
   * A flag which is set whenever a blocking code region is entered. This is
   * useful for detecting nested blocking regions, in order to avoid
   * unnecessarily spawning extra [[HelperThread]]s.
   */
  private[this] var blocking: Boolean = false

  /**
   * A mutable reference to a fiber which is used to bypass the local queue when
   * a `cede` operation would enqueue a fiber to the empty local queue and then
   * proceed to dequeue the same fiber again from the queue.
   */
  private[this] var cedeBypass: IOFiber[_] = null

  // Constructor code.
  {
    // Worker threads are daemon threads.
    setDaemon(true)

    // Set the name of this thread.
    setName(s"$threadPrefix-$index")
  }

  /**
   * Schedules the fiber for execution at the back of the local queue and
   * notifies the work stealing pool of newly available work.
   *
   * @param fiber the fiber to be scheduled on the local queue
   */
  def schedule(fiber: IOFiber[_]): Unit = {
    val rnd = random
    queue.enqueue(fiber, batched, overflow, rnd)
    pool.notifyParked(rnd)
    ()
  }

  /**
   * Specifically supports the `cede` and `autoCede` mechanisms of the
   * [[cats.effect.IOFiber]] runloop. In the case where the local queue is
   * empty prior to enqueuing the argument fiber, the local queue is bypassed,
   * which saves a lot of unnecessary atomic load/store operations as well as a
   * costly wake up of another thread for which there is no actual work. On the
   * other hand, if the local queue is not empty, this method enqueues the
   * argument fiber on the local queue, wakes up another thread to potentially
   * help out with the available fibers and continues with the worker thread run
   * loop.
   *
   * @param fiber the fiber that `cede`s/`autoCede`s
   */
  def reschedule(fiber: IOFiber[_]): Unit = {
    if ((cedeBypass eq null) && queue.isEmpty()) {
      cedeBypass = fiber
    } else {
      schedule(fiber)
    }
  }

  /**
   * Checks whether this [[WorkerThread]] operates within the
   * [[WorkStealingThreadPool]] provided as an argument to this method. The
   * implementation checks whether the provided [[WorkStealingThreadPool]]
   * matches the reference of the pool provided when this [[WorkerThread]] was
   * constructed.
   *
   * @note When blocking code is being executed on this worker thread, it is
   *       important to delegate all scheduling operation to the overflow queue
   *       from which all [[HelperThread]] instances operate.
   *
   * @param threadPool a work stealing thread pool reference
   * @return `true` if this worker thread is owned by the provided work stealing
   *         thread pool, `false` otherwise
   */
  def isOwnedBy(threadPool: WorkStealingThreadPool): Boolean =
    (pool eq threadPool) && !blocking

  /**
   * The run loop of the [[WorkerThread]].
   */
  override def run(): Unit = {
    random = ThreadLocalRandom.current()
    val rnd = random

    /*
     * A counter (modulo `OverflowQueueTicks`) which represents the
     * `WorkerThread` finite state machine. The following values have special
     * semantics explained here:
     *
     *   0: To increase the fairness towards fibers scheduled by threads which
     *      are external to the `WorkStealingThreadPool`, every
     *      `OverflowQueueTicks` number of iterations, the overflow and batched
     *      queues take precedence over the local queue.
     *
     *      If a fiber is successfully dequeued from the overflow queue, it will
     *      be executed. The `WorkerThread` unconditionally transitions to
     *      executing fibers from the local queue (state value 7 and larger).
     *
     *      This state occurs "naturally" after a certain number of executions
     *      from the local queue (when the state value wraps around modulo
     *      `OverflowQueueTicks`).
     *
     *   1: Fall back to checking the batched queue after a failed dequeue from
     *      the local queue. Depending on the outcome of this check, the
     *      `WorkerThread` transitions to executing fibers from the local queue
     *      in the case of a successful dequeue from the batched queue and
     *      subsequent bulk enqueue of the batch to the local queue (state value
     *      7 and larger). Otherwise, the `WorkerThread` transitions to looking
     *      for single fibers in the overflow queue.
     *
     *   2: Fall back to checking the overflow queue after a failed dequeue from
     *      the local queue. Depending on the outcome of this check, the
     *      `WorkerThread` transitions to executing fibers from the local queue
     *      in the case of a successful dequeue from the overflow queue
     *      (state value 7 and larger). Otherwise, the `WorkerThread`
     *      transitions to asking for permission to steal from other
     *      `WorkerThread`s (state value 3).
     *
     *   3: Ask for permission to steal fibers from other `WorkerThread`s.
     *      Depending on the outcome, the `WorkerThread` transitions starts
     *      looking for fibers to steal from the local queues of other
     *      worker threads (permission granted, state value 4), or parks
     *      directly. In this case, there is less bookkeeping to be done
     *      compared to the case where a worker was searching for work prior
     *      to parking. After the worker thread has been unparked, it
     *      transitions to looking for work in the batched (state value 5) and
     *      overflow queues (state value 6) while also holding a permission to
     *      steal fibers from other worker threads.
     *
     *   4: The `WorkerThread` has been allowed to steal fibers from other
     *      worker threads. If the attempt is successful, the first fiber is
     *      executed directly and the `WorkerThread` transitions to executing
     *      fibers from the local queue (state value 7 and larger). If the
     *      attempt is unsuccessful, the worker thread announces to the pool
     *      that it was unable to find any work and parks. After the worker
     *      thread has been unparked, it transitions to looking for work in the
     *      batched (state value 5) and overflow queues (state value 6) while
     *      also holding a permission to steal fibers from other worker threads.
     *
     *   5: State after a worker thread has been unparked. In this state, the
     *      permission to steal from other worker threads is implicitly held.
     *      The unparked worker thread starts by looking for work in the
     *      batched queue. If a fiber has been found, it is executed and the
     *      worker thread transitions to executing fibers from the local queue
     *      (state value 7 and larger). If no fiber has been found, the worker
     *      thread proceeds to look for single fibers in the overflow queue
     *      (state value 6).
     *
     *   6: In this state, the permission to steal from other worker threads is
     *      implicitly held. If a fiber has been found in the overflow queue, it
     *      is executed and the worker thread transitions to executing fibers
     *      from the local queue (state value 7 and larger). If no fiber has
     *      been found, the worker thread proceeds to steal work from other
     *      worker threads (since it already has the permission to do so by
     *      convention) (state value 4).
     *
     *   7 and larger: Look for fibers to execute in the local queue. In case
     *      of a successful dequeue from the local queue, increment the state
     *      value. In case of a failed dequeue from the local queue, transition
     *      to looking for fibers in the batched queue (state value 1).
     *
     * A note on the implementation. Some of the states seem like they have
     * overlapping logic. This is indeed true, but it is a conscious decision.
     * The logic is carefully unrolled and compiled into a shallow `tableswitch`
     * instead of a deeply nested sequence of `if/else` statements. This change
     * has lead to a non-negligible 15-20% increase in single-threaded
     * performance.
     */
    var state = 0

    var checkOverflowQueue: Boolean = true

    def parkLoop(): Unit = {
      var cont = true
      while (cont && !isInterrupted()) {
        // Park the thread until further notice.
        LockSupport.park(pool)

        // Spurious wakeup check.
        cont = parked.get()
      }
    }

    while (!isInterrupted()) {
      ((state & OverflowQueueTicksMask): @switch) match {
        case 0 =>
<<<<<<< HEAD
          // Alternate between checking the overflow and batched queues.
          if (checkOverflowQueue) {
            // Dequeue a fiber from the overflow queue.
            val fiber = overflow.poll(rnd)
            if (fiber ne null) {
              // Run the fiber.
              fiber.run()
            }
          } else {
            // Look into the batched queue for a batch of fibers.
            val batch = batched.poll(rnd)
            if (batch ne null) {
              // Make room for the batch if the local queue cannot
              // accommodate the batch as is.
              queue.drainBatch(batched, rnd)

              // Enqueue the batch at the back of the local queue and execute
              // the first fiber.
              val fiber = queue.enqueueBatch(batch)
              fiber.run()
            }
=======
          // Alternate between checking the overflow and batched queues with a
          // 2:1 ration in favor of the overflow queue, for now.
          (fairness: @switch) match {
            case 0 =>
              // Dequeue a fiber from the overflow queue.
              val fiber = overflow.poll(rnd)
              if (fiber ne null) {
                // Run the fiber.
                fiber.run()
              }
              fairness = 1

            case 1 =>
              // Look into the batched queue for a batch of fibers.
              val batch = batched.poll(rnd)
              if (batch ne null) {
                // Make room for the batch if the local queue cannot
                // accommodate the batch as is.
                queue.drainBatch(batched, rnd)

                // Enqueue the batch at the back of the local queue and execute
                // the first fiber.
                val fiber = queue.enqueueBatch(batch)
                pool.notifyParked(random)
                fiber.run()
              }
              fairness = 2

            case 2 =>
              // Dequeue a fiber from the overflow queue.
              val fiber = overflow.poll(rnd)
              if (fiber ne null) {
                // Run the fiber.
                fiber.run()
              }
              fairness = 0
>>>>>>> 7dc4aaae
          }

          checkOverflowQueue = !checkOverflowQueue
          // Transition to executing fibers from the local queue.
          state = 7

        case 1 =>
          // Try to get a batch of fibers to execute from the batched queue
          // after a failed dequeue from the local queue.
          val batch = batched.poll(rnd)
          if (batch ne null) {
            // A batch of fibers has been successfully obtained. Proceed to
            // enqueue all of the fibers on the local queue and execute the
            // first one.
            val fiber = queue.enqueueBatch(batch)
            // Many fibers have been enqueued on the local queue. Notify other
            // worker threads.
            pool.notifyParked(rnd)
            // Directly run a fiber from the batch.
            fiber.run()
            // Transition to executing fibers from the local queue.
            state = 7
          } else {
            // Could not obtain a batch of fibers. Proceed to check for single
            // fibers in the overflow queue.
            state = 2
          }

        case 2 =>
          // Dequeue a fiber from the overflow queue after a failed attempt to
          // secure a batch of fibers.
          val fiber = overflow.poll(rnd)
          if (fiber ne null) {
            // Run the fiber.
            fiber.run()
            // Transition to executing fibers from the local queue.
            state = 7
          } else {
            // Ask for permission to steal fibers from other `WorkerThread`s.
            state = 3
          }

        case 3 =>
          // Ask for permission to steal fibers from other `WorkerThread`s.
          if (pool.transitionWorkerToSearching()) {
            // Permission granted, proceed to stealing.
            state = 4
          } else {
            // Permission denied, proceed to park.
            // Set the worker thread parked signal.
            parked.lazySet(true)
            // Announce that the worker thread is parking.
            pool.transitionWorkerToParked()
            // Park the thread.
            parkLoop()
            // After the worker thread has been unparked, look for work in the
            // batched queue.
            state = 5
          }

        case 4 =>
          // Try stealing fibers from other worker threads.
          val fiber = pool.stealFromOtherWorkerThread(index, rnd)
          if (fiber ne null) {
            // Successful steal. Announce that the current thread is no longer
            // looking for work.
            pool.transitionWorkerFromSearching(rnd)
            // Run the stolen fiber.
            fiber.run()
            // Transition to executing fibers from the local queue.
            state = 7
          } else {
            // Stealing attempt is unsuccessful. Park.
            // Set the worker thread parked signal.
            parked.lazySet(true)
            // Announce that the worker thread which was searching for work is now
            // parking. This checks if the parking worker thread was the last
            // actively searching thread.
            if (pool.transitionWorkerToParkedWhenSearching()) {
              // If this was indeed the last actively searching thread, do another
              // global check of the pool. Other threads might be busy with their
              // local queues or new work might have arrived on the overflow
              // queue. Another thread might be able to help.
              pool.notifyIfWorkPending(rnd)
            }
            // Park the thread.
            parkLoop()
            // After the worker thread has been unparked, look for work in the
            // batched queue.
            state = 5
          }

        case 5 =>
          // Try to get a batch of fibers to execute from the batched queue.
          val batch = batched.poll(rnd)
          if (batch ne null) {
            // A batch of fibers has been successfully obtained. Proceed to
            // enqueue all of the fibers on the local queue and execute the
            // first one.
            val fiber = queue.enqueueBatch(batch)
            // Not searching for work anymore. As a bonus, if this was indeed
            // the last searching worker thread, this will wake up another
            // thread to help out with the newly acquired fibers.
            pool.transitionWorkerFromSearching(rnd)
            // Directly run a fiber from the batch.
            fiber.run()
            // Transition to executing fibers from the local queue.
            state = 7
          } else {
            // Could not obtain a batch of fibers. Proceed to check for single
            // fibers in the overflow queue.
            state = 6
          }

        case 6 =>
          // Dequeue a fiber from the overflow queue.
          val fiber = overflow.poll(rnd)
          if (fiber ne null) {
            // Announce that the current thread is no longer looking for work.
            pool.transitionWorkerFromSearching(rnd)
            // Run the fiber.
            fiber.run()
            // Transition to executing fibers from the local queue.
            state = 7
          } else {
            // Transition to stealing fibers from other `WorkerThread`s.
            // The permission is held implicitly by threads right after they
            // have been woken up.
            state = 4
          }

        case _ =>
          // Check the queue bypass reference before dequeueing from the local
          // queue.
          val fiber = if (cedeBypass eq null) {
            // The queue bypass reference is empty.
            // Fall back to the local queue.
            queue.dequeue()
          } else {
            // Fetch and null out the queue bypass reference.
            val f = cedeBypass
            cedeBypass = null
            f
          }
          if (fiber ne null) {
            // Run the fiber.
            fiber.run()
            // Continue executing fibers from the local queue.
            state += 1
          } else {
            // Transition to checking the batched queue.
            state = 1
          }
      }
    }
  }

  /**
   * A mechanism for executing support code before executing a blocking action.
   *
   * This is a slightly more involved implementation of the support code in
   * anticipation of running blocking code, also implemented in [[HelperThread]].
   *
   * For a more detailed discussion on the design principles behind the support
   * for running blocking actions on the [[WorkStealingThreadPool]], check the
   * code comments for [[HelperThread]].
   *
   * The main difference between this and the implementation in [[HelperThread]]
   * is that [[WorkerThread]]s need to take care of draining their
   * [[LocalQueue]] to the `overflow` queue before entering the blocking region.
   *
   * The reason why this code is duplicated, instead of inherited is to keep the
   * monomorphic callsites in the `IOFiber` runloop.
   *
   * @note There is no reason to enclose any code in a `try/catch` block because
   *       the only way this code path can be exercised is through `IO.delay`,
   *       which already handles exceptions.
   */
  override def blockOn[T](thunk: => T)(implicit permission: CanAwait): T = {
    // Drain the local queue to the `overflow` queue.
    val rnd = random
    val drain = queue.drain()
    overflow.offerAll(drain, rnd)
    val cedeFiber = cedeBypass
    if (cedeFiber ne null) {
      cedeBypass = null
      overflow.offer(cedeFiber, rnd)
    }

    if (!pool.notifyParked(rnd)) {
      pool.notifyHelper(rnd)
    }

    if (blocking) {
      // This `WorkerThread` is already inside an enclosing blocking region.
      // There is no need to spawn another `HelperThread`. Instead, directly
      // execute the blocking action.
      thunk
    } else {
      // Spawn a new `HelperThread` to take the place of this thread, as the
      // current thread prepares to execute a blocking action.

      // Logically enter the blocking region.
      blocking = true

      // Spawn a new `HelperThread`.
      val helper =
        new HelperThread(threadPrefix, blockingThreadCounter, batched, overflow, pool)
      helper.start()

      // With another `HelperThread` started, it is time to execute the blocking
      // action.
      val result = thunk

      // Blocking is finished. Time to signal the spawned helper thread and
      // unpark it. Furthermore, the thread needs to be removed from the
      // parked helper threads queue in the pool so that other threads don't
      // mistakenly depend on it to bail them out of blocking situations, and
      // of course, this also removes the last strong reference to the fiber,
      // which needs to be released for gc purposes.
      pool.removeParkedHelper(helper, random)
      helper.setSignal()
      LockSupport.unpark(helper)

      // Logically exit the blocking region.
      blocking = false

      // Return the computed result from the blocking operation
      result
    }
  }
}<|MERGE_RESOLUTION|>--- conflicted
+++ resolved
@@ -251,7 +251,6 @@
     while (!isInterrupted()) {
       ((state & OverflowQueueTicksMask): @switch) match {
         case 0 =>
-<<<<<<< HEAD
           // Alternate between checking the overflow and batched queues.
           if (checkOverflowQueue) {
             // Dequeue a fiber from the overflow queue.
@@ -273,44 +272,6 @@
               val fiber = queue.enqueueBatch(batch)
               fiber.run()
             }
-=======
-          // Alternate between checking the overflow and batched queues with a
-          // 2:1 ration in favor of the overflow queue, for now.
-          (fairness: @switch) match {
-            case 0 =>
-              // Dequeue a fiber from the overflow queue.
-              val fiber = overflow.poll(rnd)
-              if (fiber ne null) {
-                // Run the fiber.
-                fiber.run()
-              }
-              fairness = 1
-
-            case 1 =>
-              // Look into the batched queue for a batch of fibers.
-              val batch = batched.poll(rnd)
-              if (batch ne null) {
-                // Make room for the batch if the local queue cannot
-                // accommodate the batch as is.
-                queue.drainBatch(batched, rnd)
-
-                // Enqueue the batch at the back of the local queue and execute
-                // the first fiber.
-                val fiber = queue.enqueueBatch(batch)
-                pool.notifyParked(random)
-                fiber.run()
-              }
-              fairness = 2
-
-            case 2 =>
-              // Dequeue a fiber from the overflow queue.
-              val fiber = overflow.poll(rnd)
-              if (fiber ne null) {
-                // Run the fiber.
-                fiber.run()
-              }
-              fairness = 0
->>>>>>> 7dc4aaae
           }
 
           checkOverflowQueue = !checkOverflowQueue
