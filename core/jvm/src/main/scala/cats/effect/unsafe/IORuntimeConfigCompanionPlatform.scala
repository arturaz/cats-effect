--- conflicted
+++ resolved
@@ -44,7 +44,10 @@
         .map(Duration(_))
         .getOrElse(DefaultShutdownHookTimeout)
 
-<<<<<<< HEAD
+    val reportUnhandledFiberErrors =
+      Try(System.getProperty("cats.effect.report.unhandledFiberErrors").toBoolean)
+        .getOrElse(DefaultReportUnhandledFiberErrors)
+
     val cpuStarvationCheckInterval =
       Try(System.getProperty("cats.effect.cpu.starvation.check.interval"))
         .map(Duration(_))
@@ -60,11 +63,6 @@
       Try(System.getProperty("cats.effect.cpu.starvation.check.threshold"))
         .flatMap(p => Try(p.toDouble))
         .getOrElse(DefaultCpuStarvationCheckThreshold)
-=======
-    val reportUnhandledFiberErrors =
-      Try(System.getProperty("cats.effect.report.unhandledFiberErrors").toBoolean)
-        .getOrElse(DefaultReportUnhandledFiberErrors)
->>>>>>> a99bc1f8
 
     apply(
       cancelationCheckThreshold,
@@ -72,13 +70,10 @@
       enhancedExceptions,
       traceBufferSize,
       shutdownHookTimeout,
-<<<<<<< HEAD
+      reportUnhandledFiberErrors,
       cpuStarvationCheckInterval,
       cpuStarvationCheckInitialDelay,
       cpuStarvationCheckThreshold
     )
-=======
-      reportUnhandledFiberErrors)
->>>>>>> a99bc1f8
   }
 }