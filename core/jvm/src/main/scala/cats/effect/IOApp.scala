/*
 * Copyright 2020-2025 Typelevel
 *
 * Licensed under the Apache License, Version 2.0 (the "License");
 * you may not use this file except in compliance with the License.
 * You may obtain a copy of the License at
 *
 *     http://www.apache.org/licenses/LICENSE-2.0
 *
 * Unless required by applicable law or agreed to in writing, software
 * distributed under the License is distributed on an "AS IS" BASIS,
 * WITHOUT WARRANTIES OR CONDITIONS OF ANY KIND, either express or implied.
 * See the License for the specific language governing permissions and
 * limitations under the License.
 */

package cats.effect

import cats.effect.metrics.{CpuStarvationWarningMetrics, JvmCpuStarvationMetrics}
import cats.effect.std.Console
import cats.effect.tracing.TracingConstants._
import cats.syntax.all._

import scala.concurrent.{blocking, CancellationException, ExecutionContext}
import scala.concurrent.duration._
import scala.util.control.NonFatal

import java.util.concurrent.{ArrayBlockingQueue, CountDownLatch}
import java.util.concurrent.atomic.AtomicInteger

/**
 * The primary entry point to a Cats Effect application. Extend this trait rather than defining
 * your own `main` method. This avoids the need to run [[IO.unsafeRunSync]] (or similar) on your
 * own.
 *
 * `IOApp` takes care of the messy details of properly setting up (and tearing down) the
 * [[unsafe.IORuntime]] needed to run the [[IO]] which represents your application. All of the
 * associated thread pools (if relevant) will be configured with the assumption that your
 * application is fully contained within the `IO` produced by the [[run]] method. Note that the
 * exact details of how the runtime will be configured are very platform-specific. Part of the
 * point of `IOApp` is to insulate users from the details of the underlying runtime (whether JVM
 * or JavaScript).
 *
 * {{{
 *   object MyApplication extends IOApp {
 *     def run(args: List[String]) =
 *       for {
 *         _ <- IO.print("Enter your name: ")
 *         name <- IO.readln
 *         _ <- IO.println("Hello, " + name)
 *       } yield ExitCode.Success
 *   }
 * }}}
 *
 * In the above example, `MyApplication` will be a runnable class with a `main` method, visible
 * to Sbt, IntelliJ, or plain-old `java`. When run externally, it will print, read, and print in
 * the obvious way, producing a final process exit code of 0. Any exceptions thrown within the
 * `IO` will be printed to standard error and the exit code will be set to 1. In the event that
 * the main [[Fiber]] (represented by the `IO` returned by `run`) is canceled, the runtime will
 * produce an exit code of 1.
 *
 * Note that exit codes are an implementation-specific feature of the underlying runtime, as are
 * process arguments. Naturally, all JVMs support these functions, as does Node.js and Scala
 * Native, but some JavaScript execution environments will be unable to replicate these features
 * (or they simply may not make sense). In such cases, exit codes may be ignored and/or argument
 * lists may be empty.
 *
 * Note that in the case of the above example, we would actually be better off using
 * [[IOApp.Simple]] rather than `IOApp` directly, since we are neither using `args` nor are we
 * explicitly producing a custom [[ExitCode]]:
 *
 * {{{
 *   object MyApplication extends IOApp.Simple {
 *     val run =
 *       for {
 *         _ <- IO.print("Enter your name: ")
 *         name <- IO.readln
 *         _ <- IO.println(s"Hello, " + name)
 *       } yield ()
 *   }
 * }}}
 *
 * It is valid to define `val run` rather than `def run` because `IO`'s evaluation is lazy: it
 * will only run when the `main` method is invoked by the runtime.
 *
 * In the event that the process receives an interrupt signal (`SIGINT`) due to Ctrl-C (or any
 * other mechanism), it will immediately `cancel` the main fiber. Assuming this fiber is not
 * within an `uncancelable` region, this will result in interrupting any current activities and
 * immediately invoking any finalizers (see: [[IO.onCancel]] and [[IO.bracket]]). The process
 * will not shut down until the finalizers have completed. For example:
 *
 * {{{
 *   object InterruptExample extends IOApp.Simple {
 *     val run =
 *       IO.bracket(startServer)(
 *         _ => IO.never)(
 *         server => IO.println("shutting down") *> server.close)
 *   }
 * }}}
 *
 * If we assume the `startServer` function has type `IO[Server]` (or similar), this kind of
 * pattern is very common. When this process receives a `SIGINT`, it will immediately print
 * "shutting down" and run the `server.close` effect.
 *
 * One consequence of this design is it is possible to build applications which will ignore
 * process interrupts. For example, if `server.close` runs forever, the process will ignore
 * interrupts and will need to be cleaned up using `SIGKILL` (i.e. `kill -9`). This same
 * phenomenon can be demonstrated by using [[IO.uncancelable]] to suppress all interruption
 * within the application itself:
 *
 * {{{
 *   object Zombie extends IOApp.Simple {
 *     val run = IO.never.uncancelable
 *   }
 * }}}
 *
 * The above process will run forever and ignore all interrupts. The only way it will shut down
 * is if it receives `SIGKILL`.
 *
 * It is possible (though not necessary) to override various platform-specific runtime
 * configuration options, such as `computeWorkerThreadCount` (which only exists on the JVM).
 * Please note that the default configurations have been extensively benchmarked and are optimal
 * (or close to it) in most conventional scenarios.
 *
 * However, with that said, there really is no substitute to benchmarking your own application.
 * Every application and scenario is unique, and you will always get the absolute best results
 * by performing your own tuning rather than trusting someone else's defaults. `IOApp`'s
 * defaults are very ''good'', but they are not perfect in all cases. One common example of this
 * is applications which maintain network or file I/O worker threads which are under heavy load
 * in steady-state operations. In such a performance profile, it is usually better to reduce the
 * number of compute worker threads to "make room" for the I/O workers, such that they all sum
 * to the number of physical threads exposed by the kernel.
 *
 * @see
 *   [[IO]]
 * @see
 *   [[run]]
 * @see
 *   [[ResourceApp]]
 * @see
 *   [[IOApp.Simple]]
 */
trait IOApp {

  private[this] var _runtime: unsafe.IORuntime = null

  /**
   * The runtime which will be used by `IOApp` to evaluate the [[IO]] produced by the `run`
   * method. This may be overridden by `IOApp` implementations which have extremely specialized
   * needs, but this is highly unlikely to ever be truly needed. As an example, if an
   * application wishes to make use of an alternative compute thread pool (such as
   * `Executors.fixedThreadPool`), it is almost always better to leverage [[IO.evalOn]] on the
   * value produced by the `run` method, rather than directly overriding `runtime`.
   *
   * In other words, this method is made available to users, but its use is strongly discouraged
   * in favor of other, more precise solutions to specific use-cases.
   *
   * This value is guaranteed to be equal to [[unsafe.IORuntime.global]].
   */
  protected def runtime: unsafe.IORuntime = _runtime

  /**
   * The configuration used to initialize the [[runtime]] which will evaluate the [[IO]]
   * produced by `run`. It is very unlikely that users will need to override this method.
   */
  protected def runtimeConfig: unsafe.IORuntimeConfig = unsafe.IORuntimeConfig()

  protected def pollingSystem: unsafe.PollingSystem =
    unsafe.IORuntime.createDefaultPollingSystem()

  /**
   * Controls the number of worker threads which will be allocated to the compute pool in the
   * underlying runtime. In general, this should be no ''greater'' than the number of physical
   * threads made available by the underlying kernel (which can be determined using
   * `Runtime.getRuntime().availableProcessors()`). For any application which has significant
   * additional non-compute thread utilization (such as asynchronous I/O worker threads), it may
   * be optimal to reduce the number of compute threads by the corresponding amount such that
   * the total number of active threads exactly matches the number of underlying physical
   * threads.
   *
   * In practice, tuning this parameter is unlikely to affect your application performance
   * beyond a few percentage points, and the default value is optimal (or close to optimal) in
   * ''most'' common scenarios.
   *
   * '''This setting is JVM-specific and will not compile on JavaScript.'''
   *
   * For more details on Cats Effect's runtime threading model please see
   * [[https://typelevel.org/cats-effect/docs/thread-model]].
   */
  protected def computeWorkerThreadCount: Int =
    Math.max(2, Runtime.getRuntime().availableProcessors())

  // arbitrary constant is arbitrary
  private[this] lazy val queue = new ArrayBlockingQueue[AnyRef](32)

  private[this] def handleTerminalFailure(t: Throwable): Unit = {
    if (runtime ne null) runtime.shutdown()
    queue.clear()
    queue.put(t)
  }

  /**
   * Executes the provided actions on the JVM's `main` thread. Note that this is, by definition,
   * a single-threaded executor, and should not be used for anything which requires a meaningful
   * amount of performance. Additionally, and also by definition, this process conflicts with
   * producing the results of an application. If one fiber calls `evalOn(MainThread)` while the
   * main fiber is returning, the first one will "win" and will cause the second one to wait its
   * turn. Once the main fiber produces results (or errors, or cancels), any remaining enqueued
   * actions are ignored and discarded (a mostly irrelevant issue since the process is, at that
   * point, terminating).
   *
   * This is ''not'' recommended for use in most applications, and is really only appropriate
   * for scenarios where some third-party library is sensitive to the exact identity of the
   * calling thread (for example, LWJGL). In these scenarios, it is recommended that the
   * absolute minimum possible amount of work is handed off to the main thread.
   */
  protected def MainThread: ExecutionContext =
    if (queue eq queue)
      new ExecutionContext {
        def reportFailure(t: Throwable): Unit =
          t match {
            case t if NonFatal(t) =>
              IOApp.this.reportFailure(t).unsafeRunAndForgetWithoutCallback()(runtime)

            case t =>
<<<<<<< HEAD
              handleTerminalFailure(t)
=======
              queue.clear()
              queue.put(t)
>>>>>>> eb1f3e33
          }

        def execute(r: Runnable): Unit =
          if (!queue.offer(r)) {
            runtime.blocking.execute(() => queue.put(r))
          }
      }
    else
      throw new UnsupportedOperationException(
        "Your IOApp's super class has not been recompiled against Cats Effect 3.4.0+."
      )

  /**
   * Configures the action to perform when unhandled errors are caught by the runtime. An
   * unhandled error is an error that is raised (and not handled) on a Fiber that nobody is
   * joining.
   *
   * For example:
   *
   * {{{
   *   import scala.concurrent.duration._
   *   override def run: IO[Unit] = IO(throw new Exception("")).start *> IO.sleep(1.second)
   * }}}
   *
   * In this case, the exception is raised on a Fiber with no listeners. Nobody would be
   * notified about that error. Therefore it is unhandled, and it goes through the reportFailure
   * mechanism.
   *
   * By default, `reportFailure` simply delegates to
   * [[cats.effect.std.Console!.printStackTrace]]. It is safe to perform any `IO` action within
   * this handler; it will not block the progress of the runtime. With that said, some care
   * should be taken to avoid raising unhandled errors as a result of handling unhandled errors,
   * since that will result in the obvious chaos.
   */
  protected def reportFailure(err: Throwable): IO[Unit] =
    Console[IO].printStackTrace(err)

  /**
   * Configures whether to enable blocked thread detection. This is relatively expensive so is
   * off by default and probably not something that you want to permanently enable in
   * production.
   *
   * If enabled, the compute pool will attempt to detect when blocking operations have been
   * erroneously wrapped in `IO.apply` or `IO.delay` instead of `IO.blocking` or
   * `IO.interruptible` and will report stacktraces of this to stderr.
   *
   * This may be of interest if you've been getting warnings about CPU starvation printed to
   * stderr. [[https://typelevel.org/cats-effect/docs/core/starvation-and-tuning]]
   *
   * Can also be configured by setting the `cats.effect.detectBlockedThreads` system property.
   */
  protected def blockedThreadDetectionEnabled: Boolean =
    java.lang.Boolean.getBoolean("cats.effect.detectBlockedThreads") // defaults to disabled

  /**
   * Controls whether non-daemon threads blocking application exit are logged to stderr when the
   * `IO` produced by `run` has completed. This mechanism works by starting a daemon thread
   * which periodically polls all active threads on the system, checking for any remaining
   * non-daemon threads and enumerating them. This can be very useful for determining why your
   * application ''isn't'' gracefully exiting, since the alternative is that the JVM will just
   * hang waiting for the non-daemon threads to terminate themselves. This mechanism will not,
   * by itself, block shutdown in any way. For this reason, it defaults to `true`.
   *
   * In the event that your application exit is being blocked by a non-daemon thread which you
   * cannot control (i.e. a bug in some dependency), you can circumvent the blockage by
   * appending the following to the `IO` returned from `run`:
   *
   * {{{
   *   val program: IO[ExitCode] = ???                      // the original IO returned from `run`
   *   program.guarantee(IO(Runtime.getRuntime().halt(0)))  // the bit you need to add
   * }}}
   *
   * This finalizer will forcibly terminate the JVM (kind of like `kill -9`), ignoring daemon
   * threads ''and'' shutdown hooks, but only after all native Cats Effect finalizers have
   * completed. In most cases, this should be a relatively benign thing to do, though it's
   * definitely a bad default. Only use this to workaround a blocking non-daemon thread that you
   * cannot otherwise influence!
   *
   * Can also be configured by setting the `cats.effect.logNonDaemonThreadsOnExit` system
   * property.
   *
   * @see
   *   [[logNonDaemonThreadsInterval]]
   */
  protected def logNonDaemonThreadsEnabled: Boolean =
    Option(System.getProperty("cats.effect.logNonDaemonThreadsOnExit"))
      .map(_.toLowerCase()) match {
      case Some(value) => value.equalsIgnoreCase("true")
      case None => true // default to enabled
    }

  /**
   * Controls the interval used by the non-daemon thread detector. Defaults to `10.seconds`.
   *
   * Can also be configured by setting the `cats.effect.logNonDaemonThreads.sleepIntervalMillis`
   * system property.
   *
   * @see
   *   [[logNonDaemonThreadsEnabled]]
   */
  protected def logNonDaemonThreadsInterval: FiniteDuration =
    Option(System.getProperty("cats.effect.logNonDaemonThreads.sleepIntervalMillis"))
      .flatMap(time => Either.catchOnly[NumberFormatException](time.toLong.millis).toOption)
      .getOrElse(10.seconds)

  /**
   * Defines what to do when CpuStarvationCheck is triggered. Defaults to log a warning to
   * System.err.
   */
  protected def onCpuStarvationWarn(metrics: CpuStarvationWarningMetrics): IO[Unit] =
    CpuStarvationCheck.logWarning(metrics)

  /**
   * Defines what to do when IOApp detects that `main` is being invoked on a `Thread` which
   * isn't the main process thread. This condition can happen when we are running inside of an
   * `sbt run` with `fork := false`
   */
  def warnOnNonMainThreadDetected: Boolean =
    Option(System.getProperty("cats.effect.warnOnNonMainThreadDetected"))
      .map(_.equalsIgnoreCase("true"))
      .getOrElse(true)

  private def onNonMainThreadDetected(): Unit = {
    if (warnOnNonMainThreadDetected)
      System
        .err
        .println(
          """|[WARNING] IOApp `main` is running on a thread other than the main thread.
             |This may prevent correct resource cleanup after `main` completes.
             |This condition could be caused by executing `run` in an interactive sbt session with `fork := false`.
             |To ensure proper cleanup, either
             |  - set `Compile / run / fork := true` in this project
             |  - use `fgRun` instead of `run`
             |  - use 'bgStop` to terminate `run`
             |  - update sbt to a version after 1.10.5
             |
             |To silence this warning set the system property:
             |`-Dcats.effect.warnOnNonMainThreadDetected=false`.
             |""".stripMargin
        )
    else ()
  }

  /**
   * The entry point for your application. Will be called by the runtime when the process is
   * started. If the underlying runtime supports it, any arguments passed to the process will be
   * made available in the `args` parameter. The numeric value within the resulting [[ExitCode]]
   * will be used as the exit code when the process terminates unless terminated exceptionally
   * or by interrupt.
   *
   * @param args
   *   The arguments passed to the process, if supported by the underlying runtime. For example,
   *   `java com.company.MyApp --foo --bar baz` or `node com-mycompany-fastopt.js --foo --bar
   *   baz` would each result in `List("--foo", "--bar", "baz")`.
   * @see
   *   [[IOApp.Simple!.run:cats\.effect\.IO[Unit]*]]
   */
  def run(args: List[String]): IO[ExitCode]

  final def main(args: Array[String]): Unit = {
    // checked in openjdk 8-17; this attempts to detect when we're running under artificial environments, like sbt
    val isForked = Thread.currentThread().getId() == 1
    if (!isForked) onNonMainThreadDetected()

    val installed = if (runtime == null) {
      import unsafe.IORuntime

      val installed = IORuntime installGlobal {
        val (compute, poller, compDown) =
          IORuntime.createWorkStealingComputeThreadPool(
            threads = computeWorkerThreadCount,
            reportFailure = t => reportFailure(t).unsafeRunAndForgetWithoutCallback()(runtime),
            blockedThreadDetectionEnabled = blockedThreadDetectionEnabled,
            pollingSystem = pollingSystem,
            uncaughtExceptionHandler = (_, t) => handleTerminalFailure(t)
          )

        val (blocking, blockDown) =
          IORuntime.createDefaultBlockingExecutionContext(
            threadPrefix = "io-blocking",
            reportFailure =
              (t: Throwable) => reportFailure(t).unsafeRunAndForgetWithoutCallback()(runtime)
          )

        IORuntime(
          compute,
          blocking,
          compute,
          List(poller),
          { () =>
            compDown()
            blockDown()
            IORuntime.resetGlobal()
          },
          runtimeConfig)
      }

      _runtime = IORuntime.global

      installed
    } else {
      unsafe.IORuntime.installGlobal(runtime)
    }

    if (!installed) {
      System
        .err
        .println(
          "WARNING: Cats Effect global runtime already initialized; custom configurations will be ignored")
    }

    if (isStackTracing) {
      val liveFiberSnapshotSignal = sys
        .props
        .get("os.name")
        .toList
        .map(_.toLowerCase)
        .filterNot(
          _.contains("windows")
        ) // Windows does not support signals user overridable signals
        .flatMap(_ => List("USR1", "INFO"))

      liveFiberSnapshotSignal foreach { name =>
        Signal.handle(name, _ => runtime.fiberMonitor.liveFiberSnapshot(System.err.print(_)))
      }
    }

    val rt = Runtime.getRuntime()
    val counter = new AtomicInteger(1)

    val ioa = run(args.toList)

    // workaround for scala#12692, dotty#16352
    val queue = this.queue

    val fiber =
      JvmCpuStarvationMetrics(runtime.metrics.cpuStarvationSampler)
        .flatMap { _ =>
          CpuStarvationCheck
            .run(runtimeConfig, runtime.metrics.cpuStarvationSampler, onCpuStarvationWarn)
            .background
        }
        .surround(ioa)
        .unsafeRunFiber(
          {
            if (counter.decrementAndGet() == 0) {
              queue.clear()
            }
            queue.put(new CancellationException("IOApp main fiber was canceled"))
          },
          { t =>
            if (counter.decrementAndGet() == 0) {
              queue.clear()
            }
            queue.put(t)
          },
          { a =>
            if (counter.decrementAndGet() == 0) {
              queue.clear()
            }
            queue.put(a)
          }
        )(runtime)

    if (isStackTracing)
      runtime.fiberMonitor.monitorSuspended(fiber)
    else
      ()

    def handleShutdown(): Unit = {
      if (counter.compareAndSet(1, 0)) {
        val cancelLatch = new CountDownLatch(1)
        fiber.cancel.unsafeRunAsync(_ => cancelLatch.countDown())(runtime)

        val timeout = runtimeConfig.shutdownHookTimeout
        if (timeout.isFinite) {
          blocking(cancelLatch.await(timeout.length, timeout.unit))
          ()
        } else {
          blocking(cancelLatch.await())
        }
      }

      // Clean up after ourselves, relevant for running IOApps in sbt,
      // otherwise scheduler threads will accumulate over time.
      if (!isForked) runtime.shutdown()
    }

    val hook = new Thread(() => handleShutdown())
    hook.setName("io-cancel-hook")

    try {
      rt.addShutdownHook(hook)
    } catch {
      case _: IllegalStateException =>
        // we're already being shut down
        handleShutdown()
    }

    try {
      var done = false

      while (!done) {
        val result = blocking(queue.take())
        result match {
          case ec: ExitCode =>
            // Clean up after ourselves, relevant for running IOApps in sbt,
            // otherwise scheduler threads will accumulate over time.
            if (!isForked) runtime.shutdown()
            if (ec == ExitCode.Success) {
              // Return naturally from main. This allows any non-daemon
              // threads to gracefully complete their work, and managed
              // environments to execute their own shutdown hooks.
              if (isForked && logNonDaemonThreadsEnabled)
                new NonDaemonThreadLogger(logNonDaemonThreadsInterval).start()
              else
                ()
            } else if (isForked) {
              System.exit(ec.code)
            }

            done = true

          case e: CancellationException =>
            if (isForked)
              // Do not report cancelation exceptions but still exit with an error code.
              System.exit(1)
            else
              // if we're unforked, the only way to report cancelation is to throw
              throw e

          case t: Throwable =>
            if (NonFatal(t)) {
              if (isForked) {
                t.printStackTrace()
                System.exit(1)
              } else {
                throw t
              }
            } else {
              t.printStackTrace()
              rt.halt(1)
            }

          case r: Runnable =>
            try {
              r.run()
            } catch {
              case t if NonFatal(t) =>
                IOApp.this.reportFailure(t).unsafeRunAndForgetWithoutCallback()(runtime)

              case t: Throwable =>
                t.printStackTrace()
                rt.halt(1)
            }

          case _ =>
            throw new IllegalStateException(s"${result.getClass.getName} in MainThread queue")
        }
      }
    } catch {
      // this handles sbt when fork := false
      case _: InterruptedException =>
        hook.start()
        rt.removeShutdownHook(hook)
        Thread.currentThread().interrupt()
    }
  }
}

object IOApp {

  /**
   * A simplified version of [[IOApp]] for applications which ignore their process arguments and
   * always produces [[ExitCode.Success]] (unless terminated exceptionally or interrupted).
   *
   * @see
   *   [[IOApp]]
   */
  trait Simple extends IOApp {
    def run: IO[Unit]
    final def run(args: List[String]): IO[ExitCode] = run.as(ExitCode.Success)
  }
}<|MERGE_RESOLUTION|>--- conflicted
+++ resolved
@@ -194,7 +194,6 @@
   private[this] lazy val queue = new ArrayBlockingQueue[AnyRef](32)
 
   private[this] def handleTerminalFailure(t: Throwable): Unit = {
-    if (runtime ne null) runtime.shutdown()
     queue.clear()
     queue.put(t)
   }
@@ -223,12 +222,7 @@
               IOApp.this.reportFailure(t).unsafeRunAndForgetWithoutCallback()(runtime)
 
             case t =>
-<<<<<<< HEAD
               handleTerminalFailure(t)
-=======
-              queue.clear()
-              queue.put(t)
->>>>>>> eb1f3e33
           }
 
         def execute(r: Runnable): Unit =
