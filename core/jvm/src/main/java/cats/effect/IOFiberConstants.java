/*
 * Copyright 2020-2024 Typelevel
 *
 * Licensed under the Apache License, Version 2.0 (the "License");
 * you may not use this file except in compliance with the License.
 * You may obtain a copy of the License at
 *
 *     http://www.apache.org/licenses/LICENSE-2.0
 *
 * Unless required by applicable law or agreed to in writing, software
 * distributed under the License is distributed on an "AS IS" BASIS,
 * WITHOUT WARRANTIES OR CONDITIONS OF ANY KIND, either express or implied.
 * See the License for the specific language governing permissions and
 * limitations under the License.
 */

package cats.effect;

import java.lang.invoke.MethodHandle;
import java.lang.invoke.MethodHandles;
import java.lang.invoke.MethodType;

// defined in Java since Scala doesn't let us define static fields
final class IOFiberConstants {

  static final int MaxStackDepth = 512;

  // continuation ids (should all be inlined)
  static final byte MapK = 0;
  static final byte FlatMapK = 1;
  static final byte CancelationLoopK = 2;
  static final byte RunTerminusK = 3;
  static final byte EvalOnK = 4;
  static final byte HandleErrorWithK = 5;
  static final byte OnCancelK = 6;
  static final byte UncancelableK = 7;
  static final byte UnmaskK = 8;
  static final byte AttemptK = 9;

  // resume ids
  static final byte ExecR = 0;
  static final byte AsyncContinueSuccessfulR = 1;
  static final byte AsyncContinueFailedR = 2;
  static final byte AsyncContinueCanceledR = 3;
  static final byte AsyncContinueCanceledWithFinalizerR = 4;
  static final byte BlockingR = 5;
  static final byte CedeR = 6;
  static final byte AutoCedeR = 7;
  static final byte DoneR = 8;

<<<<<<< HEAD
  static final boolean ioLocalPropagation = Boolean.getBoolean("cats.effect.ioLocalPropagation");
=======
  static boolean isVirtualThread(final Thread thread) {
    try {
      return (boolean) THREAD_IS_VIRTUAL_HANDLE.invokeExact(thread);
    } catch (Throwable t) {
      return false;
    }
  }

  private static final MethodHandle THREAD_IS_VIRTUAL_HANDLE;

  static {
    final MethodHandles.Lookup lookup = MethodHandles.publicLookup();
    final MethodType mt = MethodType.methodType(boolean.class);
    MethodHandle mh;
    try {
      mh = lookup.findVirtual(Thread.class, "isVirtual", mt);
    } catch (Throwable t) {
      mh =
          MethodHandles.dropArguments(
              MethodHandles.constant(boolean.class, false), 0, Thread.class);
    }
    THREAD_IS_VIRTUAL_HANDLE = mh;
  }
>>>>>>> 391f1e1e
}<|MERGE_RESOLUTION|>--- conflicted
+++ resolved
@@ -48,9 +48,8 @@
   static final byte AutoCedeR = 7;
   static final byte DoneR = 8;
 
-<<<<<<< HEAD
   static final boolean ioLocalPropagation = Boolean.getBoolean("cats.effect.ioLocalPropagation");
-=======
+
   static boolean isVirtualThread(final Thread thread) {
     try {
       return (boolean) THREAD_IS_VIRTUAL_HANDLE.invokeExact(thread);
@@ -74,5 +73,4 @@
     }
     THREAD_IS_VIRTUAL_HANDLE = mh;
   }
->>>>>>> 391f1e1e
 }